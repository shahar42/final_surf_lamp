--- conflicted
+++ resolved
@@ -31,11 +31,7 @@
 ]
 
 BRIGHTNESS_LEVELS = {
-<<<<<<< HEAD
-    'LOW': 0.02,
-=======
     'LOW': 0.35,
->>>>>>> dbfd2dc7
     'MID': 0.3,
     'HIGH': 1.0
 }
